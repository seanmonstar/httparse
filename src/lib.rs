--- conflicted
+++ resolved
@@ -558,7 +558,6 @@
                     _ => return (seif, Err(Error::Status)),
                 }
                 bytes.slice();
-<<<<<<< HEAD
                 seif.reason = Some("");
             }
             b'\n' => {
@@ -566,15 +565,6 @@
                 seif.reason = Some("");
             }
             _ => return (seif, Err(Error::Status)),
-=======
-                self.reason = Some("");
-            },
-            b'\n' => {
-                bytes.slice();
-                self.reason = Some("");
-            }
-            _ => return Err(Error::Status),
->>>>>>> d925be22
         }
 
         let len = orig_len - bytes.len();
